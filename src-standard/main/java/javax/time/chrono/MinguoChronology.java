--- conflicted
+++ resolved
@@ -156,24 +156,14 @@
     }
 
     @Override
-<<<<<<< HEAD
-    public ChronoDate<MinguoChronology> date(DateTimeAccessor calendrical) {
-        if (calendrical instanceof LocalDate) {
-            return dateFromEpochDay(calendrical.getLong(LocalDateTimeField.EPOCH_DAY));
-=======
-    public ChronoDate date(DateTimeAccessor dateTime) {
+    public ChronoDate<MinguoChronology> date(DateTimeAccessor dateTime) {
         if (dateTime instanceof LocalDate) {
-            return new MinguoDate((LocalDate) dateTime);
->>>>>>> 25c02244
+            return dateFromEpochDay(dateTime.getLong(LocalDateTimeField.EPOCH_DAY));
         }
         if (dateTime instanceof MinguoDate) {
             return (MinguoDate) dateTime;
         }
-<<<<<<< HEAD
-        return (MinguoDate)super.date(calendrical);
-=======
-        return super.date(dateTime);
->>>>>>> 25c02244
+        return (MinguoDate)super.date(dateTime);
     }
 
     @Override
