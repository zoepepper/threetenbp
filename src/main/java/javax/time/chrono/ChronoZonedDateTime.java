/*
 * Copyright (c) 2007-2012, Stephen Colebourne & Michael Nascimento Santos
 *
 * All rights reserved.
 *
 * Redistribution and use in source and binary forms, with or without
 * modification, are permitted provided that the following conditions are met:
 *
 *  * Redistributions of source code must retain the above copyright notice,
 *    this list of conditions and the following disclaimer.
 *
 *  * Redistributions in binary form must reproduce the above copyright notice,
 *    this list of conditions and the following disclaimer in the documentation
 *    and/or other materials provided with the distribution.
 *
 *  * Neither the name of JSR-310 nor the names of its contributors
 *    may be used to endorse or promote products derived from this software
 *    without specific prior written permission.
 *
 * THIS SOFTWARE IS PROVIDED BY THE COPYRIGHT HOLDERS AND CONTRIBUTORS
 * "AS IS" AND ANY EXPRESS OR IMPLIED WARRANTIES, INCLUDING, BUT NOT
 * LIMITED TO, THE IMPLIED WARRANTIES OF MERCHANTABILITY AND FITNESS FOR
 * A PARTICULAR PURPOSE ARE DISCLAIMED. IN NO EVENT SHALL THE COPYRIGHT OWNER OR
 * CONTRIBUTORS BE LIABLE FOR ANY DIRECT, INDIRECT, INCIDENTAL, SPECIAL,
 * EXEMPLARY, OR CONSEQUENTIAL DAMAGES (INCLUDING, BUT NOT LIMITED TO,
 * PROCUREMENT OF SUBSTITUTE GOODS OR SERVICES; LOSS OF USE, DATA, OR
 * PROFITS; OR BUSINESS INTERRUPTION) HOWEVER CAUSED AND ON ANY THEORY OF
 * LIABILITY, WHETHER IN CONTRACT, STRICT LIABILITY, OR TORT (INCLUDING
 * NEGLIGENCE OR OTHERWISE) ARISING IN ANY WAY OUT OF THE USE OF THIS
 * SOFTWARE, EVEN IF ADVISED OF THE POSSIBILITY OF SUCH DAMAGE.
 */
package javax.time.chrono;

import java.util.Comparator;

import javax.time.DateTimeException;
import javax.time.Instant;
import javax.time.LocalTime;
import javax.time.ZoneId;
import javax.time.ZoneOffset;
import javax.time.ZonedDateTime;
import javax.time.calendrical.ChronoField;
import javax.time.calendrical.DateTime;
import javax.time.calendrical.DateTimeField;
import javax.time.calendrical.PeriodUnit;
import javax.time.format.DateTimeFormatter;

/**
 * A date-time with a time-zone in an arbitrary chronology,
 * intended for advanced globalization use cases.
 * <p>
 * <b>Most applications should declare method signatures, fields and variables
 * as {@link ZonedDateTime}, not this interface.</b>
 * <p>
 * A {@code ChronoZonedDateTime} is the abstract representation of an offset date-time
 * where the {@code Chrono chronology}, or calendar system, is pluggable.
 * The date-time is defined in terms of fields expressed by {@link DateTimeField},
 * where most common implementations are defined in {@link ChronoField}.
 * The chronology defines how the calendar system operates and the meaning of
 * the standard fields.
 *
 * <h4>When to use this interface</h4>
 * The design of the API encourages the use of {@code ZonedDateTime} rather than this
 * interface, even in the case where the application needs to deal with multiple
 * calendar systems. The rationale for this is explored in detail in {@link ChronoLocalDate}.
 * <p>
 * Ensure that the discussion in {@code ChronoLocalDate} has been read and understood
 * before using this interface.
 *
 * <h4>Implementation notes</h4>
 * This interface must be implemented with care to ensure other classes operate correctly.
 * All implementations that can be instantiated must be final, immutable and thread-safe.
 * Subclasses should be Serializable wherever possible.
 *
 * @param <C> the chronology of this date-time
 */
public interface ChronoZonedDateTime<C extends Chrono<C>>
        extends DateTime, Comparable<ChronoZonedDateTime<?>> {

    /**
     * Comparator for two {@code ChronoZonedDateTime} instances ignoring the chronology.
     * <p>
     * This method differs from the comparison in {@link #compareTo} in that it
     * only compares the underlying date and not the chronology.
     * This allows dates in different calendar systems to be compared based
     * on the time-line position.
     *
     * @see #isAfter
     * @see #isBefore
     * @see #isEqual
     */
    Comparator<ChronoZonedDateTime<?>> INSTANT_COMPARATOR = new Comparator<ChronoZonedDateTime<?>>() {
        @Override
        public int compare(ChronoZonedDateTime<?> datetime1, ChronoZonedDateTime<?> datetime2) {
            int cmp = Long.compare(datetime1.toEpochSecond(), datetime2.toEpochSecond());
            if (cmp == 0) {
                cmp = Long.compare(datetime1.getTime().toNanoOfDay(), datetime2.getTime().toNanoOfDay());
            }
            return cmp;
        }
    };

    /**
     * Gets the local date part of this date-time.
     * <p>
     * This returns a local date with the same year, month and day
     * as this date-time.
     *
     * @return the date part of this date-time, not null
     */
    ChronoLocalDate<C> getDate() ;

    /**
     * Gets the local time part of this date-time.
     * <p>
     * This returns a local time with the same hour, minute, second and
     * nanosecond as this date-time.
     *
     * @return the time part of this date-time, not null
     */
    LocalTime getTime();

    /**
     * Gets the local date-time part of this date-time.
     * <p>
     * This returns a local date with the same year, month and day
     * as this date-time.
     *
     * @return the local date-time part of this date-time, not null
     */
    ChronoLocalDateTime<C> getDateTime();

    /**
     * Gets the zone offset, such as '+01:00'.
     * <p>
     * This is the offset of the local date-time from UTC/Greenwich.
     *
     * @return the zone offset, not null
     */
    ZoneOffset getOffset();

    /**
     * Gets the zone ID, such as 'Europe/Paris'.
     * <p>
     * This returns the stored time-zone id used to determine the time-zone rules.
     *
     * @return the zone ID, not null
     */
    ZoneId getZone();

    //-----------------------------------------------------------------------
    /**
     * Returns a copy of this date-time changing the zone offset to the
     * earlier of the two valid offsets at a local time-line overlap.
     * <p>
     * This method only has any effect when the local time-line overlaps, such as
     * at an autumn daylight savings cutover. In this scenario, there are two
     * valid offsets for the local date-time. Calling this method will return
     * a zoned date-time with the earlier of the two selected.
     * <p>
     * If this method is called when it is not an overlap, {@code this}
     * is returned.
     * <p>
     * This instance is immutable and unaffected by this method call.
     *
     * @return a {@code ZoneChronoDateTime} based on this date-time with the earlier offset, not null
     * @throws DateTimeException if no rules can be found for the zone
     * @throws DateTimeException if no rules are valid for this date-time
     */
    ChronoZonedDateTime<C> withEarlierOffsetAtOverlap();

    /**
     * Returns a copy of this date-time changing the zone offset to the
     * later of the two valid offsets at a local time-line overlap.
     * <p>
     * This method only has any effect when the local time-line overlaps, such as
     * at an autumn daylight savings cutover. In this scenario, there are two
     * valid offsets for the local date-time. Calling this method will return
     * a zoned date-time with the later of the two selected.
     * <p>
     * If this method is called when it is not an overlap, {@code this}
     * is returned.
     * <p>
     * This instance is immutable and unaffected by this method call.
     *
     * @return a {@code ChronoZonedDateTime} based on this date-time with the later offset, not null
     * @throws DateTimeException if no rules can be found for the zone
     * @throws DateTimeException if no rules are valid for this date-time
     */
    ChronoZonedDateTime<C> withLaterOffsetAtOverlap();

    //-----------------------------------------------------------------------
    /**
     * Returns a copy of this date-time with a different time-zone,
     * retaining the local date-time if possible.
     * <p>
     * This method changes the time-zone and retains the local date-time.
     * The local date-time is only changed if it is invalid for the new zone.
     * In that case, the {@link ZoneResolvers#retainOffset() retain offset} resolver is used.
     * <p>
     * To change the zone and adjust the local date-time,
     * use {@link #withZoneSameInstant(ZoneId)}.
     * <p>
     * This instance is immutable and unaffected by this method call.
     *
     * @param zone  the time-zone to change to, not null
     * @return a {@code ChronoZonedDateTime} based on this date-time with the requested zone, not null
     */
    ChronoZonedDateTime<C> withZoneSameLocal(ZoneId zone);

    /**
     * Returns a copy of this date-time with a different time-zone,
     * retaining the instant.
     * <p>
     * This method changes the time-zone and retains the instant.
     * This normally results in a change to the local date-time.
     * <p>
     * This method is based on retaining the same instant, thus gaps and overlaps
     * in the local time-line have no effect on the result.
     * <p>
     * To change the offset while keeping the local time,
     * use {@link #withZoneSameLocal(ZoneId)}.
     *
     * @param zone  the time-zone to change to, not null
     * @return a {@code ChronoZonedDateTime} based on this date-time with the requested zone, not null
     * @throws DateTimeException if the result exceeds the supported date range
     */
    ChronoZonedDateTime<C> withZoneSameInstant(ZoneId zone);

    //-------------------------------------------------------------------------
    // override for covariant return type
    @Override
    ChronoZonedDateTime<C> with(WithAdjuster adjuster);

    @Override
    ChronoZonedDateTime<C> with(DateTimeField field, long newValue);

    @Override
    ChronoZonedDateTime<C> plus(PlusAdjuster adjuster);

    @Override
    ChronoZonedDateTime<C> plus(long amountToAdd, PeriodUnit unit);

    @Override
    ChronoZonedDateTime<C> minus(MinusAdjuster adjuster);

    @Override
    ChronoZonedDateTime<C> minus(long amountToSubtract, PeriodUnit unit);

    //-----------------------------------------------------------------------
    /**
     * Converts this date-time to an {@code Instant}.
     * <p>
     * This combines the {@link #getDateTime() local date-time} and
     * {@link #getOffset() offset} to form an {@code Instant}.
     *
     * @return an {@code Instant} representing the same instant, not null
     */
    Instant toInstant();

    /**
<<<<<<< HEAD
=======
     * Converts this date-time to an {@code OffsetDateTime}.
     *
     * @return an {@code OffsetDateTime} representing the fields of this date-time, not null
     */
    ChronoOffsetDateTime<C> getOffsetDateTime();

    /**
>>>>>>> 9d9d84d5
     * Converts this date-time to the number of seconds from the epoch
     * of 1970-01-01T00:00:00Z.
     * <p>
     * This uses the {@link #getDateTime() local date-time} and
     * {@link #getOffset() offset} to calculate the epoch-second value,
     * which is the number of elapsed seconds from 1970-01-01T00:00:00Z.
     * Instants on the time-line after the epoch are positive, earlier are negative.
     *
     * @return the number of seconds from the epoch of 1970-01-01T00:00:00Z
     */
    long toEpochSecond();

    //-----------------------------------------------------------------------
    /**
     * Compares this date-time to another date-time, including the chronology.
     * <p>
     * The comparison is based first on the instant, then on the local date-time,
     * then on the zone ID, then on the chronology.
     * It is "consistent with equals", as defined by {@link Comparable}.
     * <p>
     * If all the date-time objects being compared are in the same chronology, then the
     * additional chronology stage is not required.
     *
     * @param other  the other date-time to compare to, not null
     * @return the comparator value, negative if less, positive if greater
     */
    @Override
    int compareTo(ChronoZonedDateTime<?> other);

    //-----------------------------------------------------------------------
    /**
     * Checks if the instant of this date-time is before that of the specified date-time.
     * <p>
     * This method differs from the comparison in {@link #compareTo} in that it
     * only compares the instant of the date-time. This is equivalent to using
     * {@code dateTime1.toInstant().isBefore(dateTime2.toInstant());}.
     *
     * @param other  the other date-time to compare to, not null
     * @return true if this point is before the specified date-time
     */
    boolean isBefore(ChronoZonedDateTime<?> other);

    /**
     * Checks if the instant of this date-time is after that of the specified date-time.
     * <p>
     * This method differs from the comparison in {@link #compareTo} in that it
     * only compares the instant of the date-time. This is equivalent to using
     * {@code dateTime1.toInstant().isAfter(dateTime2.toInstant());}.
     *
     * @param other  the other date-time to compare to, not null
     * @return true if this is after the specified date-time
     */
    boolean isAfter(ChronoZonedDateTime<?> other);

    /**
     * Checks if the instant of this date-time is equal to that of the specified date-time.
     * <p>
     * This method differs from the comparison in {@link #compareTo} and {@link #equals}
     * in that it only compares the instant of the date-time. This is equivalent to using
     * {@code dateTime1.toInstant().equals(dateTime2.toInstant());}.
     *
     * @param other  the other date-time to compare to, not null
     * @return true if the instant equals the instant of the specified date-time
     */
    boolean isEqual(ChronoZonedDateTime<?> other);

    //-----------------------------------------------------------------------
    /**
     * Checks if this date-time is equal to another date-time.
     * <p>
     * The comparison is based on the offset date-time and the zone.
     * To compare for the same instant on the time-line, use {@link #compareTo}.
     * Only objects of type {@code ChronoZoneDateTime} are compared, other types return false.
     *
     * @param obj  the object to check, null returns false
     * @return true if this is equal to the other date-time
     */
    @Override
    boolean equals(Object obj);

    /**
     * A hash code for this date-time.
     *
     * @return a suitable hash code
     */
    @Override
    int hashCode();

    //-----------------------------------------------------------------------
    /**
     * Outputs this date-time as a {@code String}.
     * <p>
     * The output will include the full zoned date-time and the chronology ID.
     *
     * @return a string representation of this date-time, not null
     */
    @Override
    String toString();

    /**
     * Outputs this date-time as a {@code String} using the formatter.
     *
     * @param formatter  the formatter to use, not null
     * @return the formatted date-time string, not null
     * @throws DateTimeException if an error occurs during printing
     */
    String toString(DateTimeFormatter formatter) ;

}<|MERGE_RESOLUTION|>--- conflicted
+++ resolved
@@ -259,16 +259,6 @@
     Instant toInstant();
 
     /**
-<<<<<<< HEAD
-=======
-     * Converts this date-time to an {@code OffsetDateTime}.
-     *
-     * @return an {@code OffsetDateTime} representing the fields of this date-time, not null
-     */
-    ChronoOffsetDateTime<C> getOffsetDateTime();
-
-    /**
->>>>>>> 9d9d84d5
      * Converts this date-time to the number of seconds from the epoch
      * of 1970-01-01T00:00:00Z.
      * <p>
