--- conflicted
+++ resolved
@@ -40,12 +40,9 @@
 import javax.time.Clock;
 import javax.time.DateTimeException;
 import javax.time.LocalDate;
-<<<<<<< HEAD
 import javax.time.LocalDateTime;
+import javax.time.ZoneId;
 import javax.time.ZonedDateTime;
-=======
-import javax.time.ZoneId;
->>>>>>> 39234eb3
 import javax.time.calendrical.ChronoField;
 import javax.time.calendrical.DateTimeAccessor;
 import javax.time.calendrical.DateTimeValueRange;
@@ -227,16 +224,34 @@
         return LocalDate.from(dateTime);
     }
 
-<<<<<<< HEAD
-    @Override
+    /**
+     * Obtains an ISO local date-time from another date-time object.
+     * <p>
+     * This is equivalent to {@link LocalDateTime#from(DateTimeAccessor)}.
+     *
+     * @param dateTime  the date-time object to convert, not null
+     * @return the ISO local date-time, not null
+     * @throws DateTimeException if unable to create the date-time
+     */
+    @Override  // override with covariant return type
     public LocalDateTime localDateTime(DateTimeAccessor dateTime) {
         return LocalDateTime.from(dateTime);
     }
 
-    @Override
+    /**
+     * Obtains an ISO zoned date-time from another date-time object.
+     * <p>
+     * This is equivalent to {@link ZonedDateTime#from(DateTimeAccessor)}.
+     *
+     * @param dateTime  the date-time object to convert, not null
+     * @return the ISO zoned date-time, not null
+     * @throws DateTimeException if unable to create the date-time
+     */
+    @Override  // override with covariant return type
     public ZonedDateTime zonedDateTime(DateTimeAccessor dateTime) {
         return ZonedDateTime.from(dateTime);
-=======
+    }
+
     //-----------------------------------------------------------------------
     /**
      * Obtains the current ISO local date from the system clock in the default time-zone.
@@ -287,7 +302,6 @@
     public LocalDate dateNow(Clock clock) {
         Objects.requireNonNull(clock, "clock");
         return date(LocalDate.now(clock));
->>>>>>> 39234eb3
     }
 
     //-----------------------------------------------------------------------
