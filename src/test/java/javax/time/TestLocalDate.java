--- conflicted
+++ resolved
@@ -50,6 +50,7 @@
 import static org.testng.Assert.assertNotNull;
 import static org.testng.Assert.assertSame;
 import static org.testng.Assert.assertTrue;
+import static org.testng.Assert.assertFalse;
 
 import java.io.ByteArrayInputStream;
 import java.io.ByteArrayOutputStream;
@@ -2366,31 +2367,6 @@
     }
 
     //-----------------------------------------------------------------------
-<<<<<<< HEAD
-    // matches()
-    //-----------------------------------------------------------------------
-    @Test(groups={"tck"})
-    public void test_matches() {
-        assertTrue(TEST_2007_07_15.matches(new CalendricalMatcher() {
-            public boolean matchesCalendrical(Calendrical calendrical) {
-                return true;
-            }
-        }));
-        assertFalse(TEST_2007_07_15.matches(new CalendricalMatcher() {
-            public boolean matchesCalendrical(Calendrical calendrical) {
-                return false;
-            }
-        }));
-    }
-
-    @Test(expectedExceptions=NullPointerException.class, groups={"tck"})
-    public void test_matches_null() {
-        TEST_2007_07_15.matches(null);
-    }
-
-    //-----------------------------------------------------------------------
-=======
->>>>>>> ba4b0902
     // atTime()
     //-----------------------------------------------------------------------
     @Test(groups={"tck"})
@@ -2853,36 +2829,6 @@
     }
 
     //-----------------------------------------------------------------------
-<<<<<<< HEAD
-    // matchesCalendrical() - parameter is larger calendrical
-    //-----------------------------------------------------------------------
-    @Test(groups={"tck"})
-    public void test_matchesCalendrical_true_date() {
-        LocalDate test = TEST_2007_07_15;
-        OffsetDate cal = TEST_2007_07_15.atOffset(ZoneOffset.UTC);
-        assertEquals(test.matchesCalendrical(cal), true);
-    }
-
-    @Test(groups={"tck"})
-    public void test_matchesCalendrical_false_date() {
-        LocalDate test = TEST_2007_07_15;
-        OffsetDate cal = TEST_2007_07_15.plusYears(1).atOffset(ZoneOffset.UTC);
-        assertEquals(test.matchesCalendrical(cal), false);
-    }
-
-    @Test(groups={"tck", "implementation"})
-    public void test_matchesCalendrical_itself_true() {
-        assertEquals(TEST_2007_07_15.matchesCalendrical(TEST_2007_07_15), true);
-    }
-
-    @Test(expectedExceptions=NullPointerException.class)
-    public void test_matchesCalendrical_null() {
-        TEST_2007_07_15.matchesCalendrical(null);
-    }
-
-    //-----------------------------------------------------------------------
-=======
->>>>>>> ba4b0902
     // adjustDate()
     //-----------------------------------------------------------------------
     @Test(dataProvider="sampleDates", groups={"tck"})
